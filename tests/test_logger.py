--- conflicted
+++ resolved
@@ -67,7 +67,6 @@
     assert atoms['u'] == 'brk0v'
 
 
-<<<<<<< HEAD
 class ConfigMock(Config):
     def __init__(self, sio):
         Config.__init__(self)
@@ -121,7 +120,8 @@
     print(sio.getvalue())
     assert log_msg in sio.getvalue()
     assert exception_msg in sio.getvalue()
-=======
+
+
 def test_get_username_handles_malformed_basic_auth_header():
     """Should catch a malformed auth header"""
     request = SimpleNamespace(headers=())
@@ -138,5 +138,4 @@
     logger = Logger(Config())
 
     atoms = logger.atoms(response, request, environ, datetime.timedelta(seconds=1))
-    assert atoms['u'] == '-'
->>>>>>> ec3c1dbd
+    assert atoms['u'] == '-'