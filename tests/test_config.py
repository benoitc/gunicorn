# -*- coding: utf-8 -
#
# This file is part of gunicorn released under the MIT license.
# See the NOTICE for more information.

import os
import sys

import pytest

from gunicorn import config
from gunicorn.app.base import Application
from gunicorn.errors import ConfigError
from gunicorn.workers.sync import SyncWorker
from gunicorn import glogging
from gunicorn.instrument import statsd

dirname = os.path.dirname(__file__)
def cfg_module():
    return 'config.test_cfg'
def alt_cfg_module():
    return 'config.test_cfg_alt'
def cfg_file():
    return os.path.join(dirname, "config", "test_cfg.py")
def alt_cfg_file():
    return os.path.join(dirname, "config", "test_cfg_alt.py")
def paster_ini():
    return os.path.join(dirname, "..", "examples", "frameworks", "pylonstest", "nose.ini")


class AltArgs(object):
    def __init__(self, args=None):
        self.args = args or []
        self.orig = sys.argv

    def __enter__(self):
        sys.argv = self.args

    def __exit__(self, exc_type, exc_inst, traceback):
        sys.argv = self.orig


class NoConfigApp(Application):
    def __init__(self):
        super(NoConfigApp, self).__init__("no_usage", prog="gunicorn_test")

    def init(self, parser, opts, args):
        pass

    def load(self):
        pass


def test_defaults():
    c = config.Config()
    for s in config.KNOWN_SETTINGS:
        assert c.settings[s.name].validator(s.default) == c.settings[s.name].get()


def test_property_access():
    c = config.Config()
    for s in config.KNOWN_SETTINGS:
        getattr(c, s.name)

    # Class was loaded
    assert c.worker_class == SyncWorker

    # logger class was loaded
    assert c.logger_class == glogging.Logger

    # Workers defaults to 1
    assert c.workers == 1
    c.set("workers", 3)
    assert c.workers == 3

    # Address is parsed
    assert c.address == [("127.0.0.1", 8000)]

    # User and group defaults
    assert os.geteuid() == c.uid
    assert os.getegid() == c.gid

    # Proc name
    assert "gunicorn" == c.proc_name

    # Not a config property
    pytest.raises(AttributeError, getattr, c, "foo")
    # Force to be not an error
    class Baz(object):
        def get(self):
            return 3.14
    c.settings["foo"] = Baz()
    assert c.foo == 3.14

    # Attempt to set a cfg not via c.set
    pytest.raises(AttributeError, setattr, c, "proc_name", "baz")

    # No setting for name
    pytest.raises(AttributeError, c.set, "baz", "bar")


def test_bool_validation():
    c = config.Config()
    assert c.preload_app is False
    c.set("preload_app", True)
    assert c.preload_app is True
    c.set("preload_app", "true")
    assert c.preload_app is True
    c.set("preload_app", "false")
    assert c.preload_app is False
    pytest.raises(ValueError, c.set, "preload_app", "zilch")
    pytest.raises(TypeError, c.set, "preload_app", 4)


def test_pos_int_validation():
    c = config.Config()
    assert c.workers == 1
    c.set("workers", 4)
    assert c.workers == 4
    c.set("workers", "5")
    assert c.workers == 5
    c.set("workers", "0xFF")
    assert c.workers == 255
    c.set("workers", True)
    assert c.workers == 1  # Yes. That's right...
    pytest.raises(ValueError, c.set, "workers", -21)
    pytest.raises(TypeError, c.set, "workers", c)


def test_str_validation():
    c = config.Config()
    assert c.proc_name == "gunicorn"
    c.set("proc_name", " foo ")
    assert c.proc_name == "foo"
    pytest.raises(TypeError, c.set, "proc_name", 2)


def test_str_to_list_validation():
    c = config.Config()
    assert c.forwarded_allow_ips == ["127.0.0.1"]
    c.set("forwarded_allow_ips", "127.0.0.1,192.168.0.1")
    assert c.forwarded_allow_ips == ["127.0.0.1", "192.168.0.1"]
    c.set("forwarded_allow_ips", "")
    assert c.forwarded_allow_ips == []
    c.set("forwarded_allow_ips", None)
    assert c.forwarded_allow_ips == []
    pytest.raises(TypeError, c.set, "forwarded_allow_ips", 1)


def test_callable_validation():
    c = config.Config()
    def func(a, b):
        pass
    c.set("pre_fork", func)
    assert c.pre_fork == func
    pytest.raises(TypeError, c.set, "pre_fork", 1)
    pytest.raises(TypeError, c.set, "pre_fork", lambda x: True)


def test_reload_engine_validation():
    c = config.Config()

    assert c.reload_engine == "auto"

    c.set('reload_engine', 'poll')
    assert c.reload_engine == 'poll'

    pytest.raises(ConfigError, c.set, "reload_engine", "invalid")


def test_callable_validation_for_string():
    from os.path import isdir as testfunc
    assert config.validate_callable(-1)("os.path.isdir") == testfunc

    # invalid values tests
    pytest.raises(
        TypeError,
        config.validate_callable(-1), ""
    )
    pytest.raises(
        TypeError,
        config.validate_callable(-1), "os.path.not_found_func"
    )
    pytest.raises(
        TypeError,
        config.validate_callable(-1), "notfoundmodule.func"
    )


def test_cmd_line():
    with AltArgs(["prog_name", "-b", "blargh"]):
        app = NoConfigApp()
        assert app.cfg.bind == ["blargh"]
    with AltArgs(["prog_name", "-w", "3"]):
        app = NoConfigApp()
        assert app.cfg.workers == 3
    with AltArgs(["prog_name", "--preload"]):
        app = NoConfigApp()
        assert app.cfg.preload_app


def test_cmd_line_invalid_setting(capsys):
    with AltArgs(["prog_name", "-q", "bar"]):
        with pytest.raises(SystemExit):
            NoConfigApp()
        _, err = capsys.readouterr()
        assert  "error: unrecognized arguments: -q" in err


def test_app_config():
    with AltArgs():
        app = NoConfigApp()
    for s in config.KNOWN_SETTINGS:
        assert app.cfg.settings[s.name].validator(s.default) == app.cfg.settings[s.name].get()


def test_load_config():
    with AltArgs(["prog_name", "-c", cfg_file()]):
        app = NoConfigApp()
    assert app.cfg.bind == ["unix:/tmp/bar/baz"]
    assert app.cfg.workers == 3
    assert app.cfg.proc_name == "fooey"


def test_load_config_explicit_file():
    with AltArgs(["prog_name", "-c", "file:%s" % cfg_file()]):
        app = NoConfigApp()
    assert app.cfg.bind == ["unix:/tmp/bar/baz"]
    assert app.cfg.workers == 3
    assert app.cfg.proc_name == "fooey"


def test_load_config_module():
    with AltArgs(["prog_name", "-c", "python:%s" % cfg_module()]):
        app = NoConfigApp()
    assert app.cfg.bind == ["unix:/tmp/bar/baz"]
    assert app.cfg.workers == 3
    assert app.cfg.proc_name == "fooey"


def test_cli_overrides_config():
    with AltArgs(["prog_name", "-c", cfg_file(), "-b", "blarney"]):
        app = NoConfigApp()
    assert app.cfg.bind == ["blarney"]
    assert app.cfg.proc_name == "fooey"


def test_cli_overrides_config_module():
    with AltArgs(["prog_name", "-c", "python:%s" % cfg_module(), "-b", "blarney"]):
        app = NoConfigApp()
    assert app.cfg.bind == ["blarney"]
    assert app.cfg.proc_name == "fooey"


@pytest.fixture
def create_config_file(request):
    default_config = os.path.join(os.path.abspath(os.getcwd()),
                                                      'gunicorn.conf.py')
    with open(default_config, 'w+') as default:
        default.write("bind='0.0.0.0:9090'")

    def fin():
        os.unlink(default_config)
    request.addfinalizer(fin)

    return default


def test_default_config_file(create_config_file):
    assert config.get_default_config_file() == create_config_file.name

    with AltArgs(["prog_name"]):
        app = NoConfigApp()
    assert app.cfg.bind == ["0.0.0.0:9090"]


def test_post_request():
    c = config.Config()

    def post_request_4(worker, req, environ, resp):
        return 4

    def post_request_3(worker, req, environ):
        return 3

    def post_request_2(worker, req):
        return 2

    c.set("post_request", post_request_4)
    assert c.post_request(1, 2, 3, 4) == 4

    c.set("post_request", post_request_3)
    assert c.post_request(1, 2, 3, 4) == 3

    c.set("post_request", post_request_2)
    assert c.post_request(1, 2, 3, 4) == 2


def test_nworkers_changed():
    c = config.Config()

    def nworkers_changed_3(server, new_value, old_value):
        return 3

    c.set("nworkers_changed", nworkers_changed_3)
    assert c.nworkers_changed(1, 2, 3) == 3


def test_statsd_changes_logger():
    c = config.Config()
    assert c.logger_class == glogging.Logger
    c.set('statsd_host', 'localhost:12345')
    assert c.logger_class == statsd.Statsd


class MyLogger(glogging.Logger):
    # dummy custom logger class for testing
    pass


def test_always_use_configured_logger():
    c = config.Config()
    c.set('logger_class', __name__ + '.MyLogger')
    assert c.logger_class == MyLogger
    c.set('statsd_host', 'localhost:12345')
    # still uses custom logger over statsd
    assert c.logger_class == MyLogger


def test_load_enviroment_variables_config(monkeypatch):
    monkeypatch.setenv("GUNICORN_CMD_ARGS", "--workers=4")
    with AltArgs():
        app = NoConfigApp()
    assert app.cfg.workers == 4

def test_config_file_environment_variable(monkeypatch):
    monkeypatch.setenv("GUNICORN_CMD_ARGS", "--config=" + alt_cfg_file())
    with AltArgs():
        app = NoConfigApp()
    assert app.cfg.proc_name == "not-fooey"
    assert app.cfg.config == alt_cfg_file()
    with AltArgs(["prog_name", "--config", cfg_file()]):
        app = NoConfigApp()
    assert app.cfg.proc_name == "fooey"
    assert app.cfg.config == cfg_file()

def test_invalid_enviroment_variables_config(monkeypatch, capsys):
    monkeypatch.setenv("GUNICORN_CMD_ARGS", "--foo=bar")
    with AltArgs():
        with pytest.raises(SystemExit):
            NoConfigApp()
        _, err = capsys.readouterr()
        assert  "error: unrecognized arguments: --foo" in err

def test_cli_overrides_enviroment_variables_module(monkeypatch):
    monkeypatch.setenv("GUNICORN_CMD_ARGS", "--workers=4")
    with AltArgs(["prog_name", "-c", cfg_file(), "--workers", "3"]):
        app = NoConfigApp()
    assert app.cfg.workers == 3


@pytest.mark.parametrize("options, expected", [
    (["myapp:app"], False),
    (["--reload", "myapp:app"], True),
    (["--reload", "--", "myapp:app"], True),
    (["--reload", "-w 2", "myapp:app"], True),
])
def test_reload(options, expected):
    cmdline = ["prog_name"]
    cmdline.extend(options)
    with AltArgs(cmdline):
        app = NoConfigApp()
    assert app.cfg.reload == expected


@pytest.mark.parametrize("options, expected", [
    (["--umask", "0", "myapp:app"], 0),
    (["--umask", "0o0", "myapp:app"], 0),
    (["--umask", "0x0", "myapp:app"], 0),
    (["--umask", "0xFF", "myapp:app"], 255),
    (["--umask", "0022", "myapp:app"], 18),
])
def test_umask_config(options, expected):
    cmdline = ["prog_name"]
    cmdline.extend(options)
    with AltArgs(cmdline):
        app = NoConfigApp()
    assert app.cfg.umask == expected


<<<<<<< HEAD
def test_bind_fd():
    with AltArgs(["prog_name", "-b", "fd://42"]):
        app = NoConfigApp()
    assert app.cfg.bind == ["fd://42"]
=======
@pytest.mark.parametrize("options, expected", [
    (["--ssl-version", "SSLv23"], 2),
    (["--ssl-version", "TLSv1"], 3),
    (["--ssl-version", "2"], 2),
    (["--ssl-version", "3"], 3),
])
def test_ssl_version_named_constants_python3(options, expected):
    _test_ssl_version(options, expected)


@pytest.mark.skipif(sys.version_info < (3, 6),
    reason="requires python3.6+")
@pytest.mark.parametrize("options, expected", [
    (["--ssl-version", "TLS"], 2),
    (["--ssl-version", "TLSv1_1"], 4),
    (["--ssl-version", "TLSv1_2"], 5),
    (["--ssl-version", "TLS_SERVER"], 17),
])
def test_ssl_version_named_constants_python36(options, expected):
    _test_ssl_version(options, expected)


@pytest.mark.parametrize("ssl_version", [
    "FOO",
    "-99",
    "99991234"
])
def test_ssl_version_bad(ssl_version):
    c = config.Config()
    with pytest.raises(ValueError) as exc:
        c.set("ssl_version", ssl_version)
    assert 'Valid options' in str(exc.value)
    assert "TLSv" in str(exc.value)


def _test_ssl_version(options, expected):
    cmdline = ["prog_name"]
    cmdline.extend(options)
    with AltArgs(cmdline):
        app = NoConfigApp()
    assert app.cfg.ssl_version == expected
>>>>>>> efdb5acd
<|MERGE_RESOLUTION|>--- conflicted
+++ resolved
@@ -388,12 +388,6 @@
     assert app.cfg.umask == expected
 
 
-<<<<<<< HEAD
-def test_bind_fd():
-    with AltArgs(["prog_name", "-b", "fd://42"]):
-        app = NoConfigApp()
-    assert app.cfg.bind == ["fd://42"]
-=======
 @pytest.mark.parametrize("options, expected", [
     (["--ssl-version", "SSLv23"], 2),
     (["--ssl-version", "TLSv1"], 3),
@@ -435,4 +429,9 @@
     with AltArgs(cmdline):
         app = NoConfigApp()
     assert app.cfg.ssl_version == expected
->>>>>>> efdb5acd
+
+
+def test_bind_fd():
+    with AltArgs(["prog_name", "-b", "fd://42"]):
+        app = NoConfigApp()
+    assert app.cfg.bind == ["fd://42"]