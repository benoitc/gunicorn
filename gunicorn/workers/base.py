--- conflicted
+++ resolved
@@ -157,7 +157,6 @@
     def handle_usr1(self, sig, frame):
         self.log.reopen_files()
 
-<<<<<<< HEAD
     def handle_alrm(self, sig, frame):
         "Send stats to statsd"
         try:
@@ -178,10 +177,7 @@
         except Exception:
             self.log.exception("Cannot send stats to statsd")
 
-    def handle_quit(self, sig, frame):
-=======
     def handle_exit(self, sig, frame):
->>>>>>> e4285949
         self.alive = False
         # worker_int callback
         self.cfg.worker_int(self)
