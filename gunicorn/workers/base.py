# -*- coding: utf-8 -
#
# This file is part of gunicorn released under the MIT license.
# See the NOTICE for more information.

from datetime import datetime
import os
import signal
import sys
import traceback

# Optional statsd instrumentation
try:
    from statsd import statsd
except ImportError:
    pass

from gunicorn import util
from gunicorn.workers.workertmp import WorkerTmp
from gunicorn.reloader import Reloader
from gunicorn.http.errors import InvalidHeader, InvalidHeaderName, \
InvalidRequestLine, InvalidRequestMethod, InvalidHTTPVersion, \
LimitRequestLine, LimitRequestHeaders
from gunicorn.http.errors import InvalidProxyLine, ForbiddenProxyRequest
from gunicorn.http.wsgi import default_environ, Response
from gunicorn.six import MAXSIZE
from gunicorn import STATSD_INTERVAL


class Worker(object):

    SIGNALS = [getattr(signal, "SIG%s" % x) \
            for x in "HUP QUIT INT TERM USR1 USR2 WINCH CHLD".split()]

    PIPE = []

    def __init__(self, age, ppid, sockets, app, timeout, cfg, log):
        """\
        This is called pre-fork so it shouldn't do anything to the
        current process. If there's a need to make process wide
        changes you'll want to do that in ``self.init_process()``.
        """
        self.age = age
        self.ppid = ppid
        self.sockets = sockets
        self.app = app
        self.timeout = timeout
        self.cfg = cfg
        self.booted = False

        self.nr = 0  # number of requests
        self.max_requests = cfg.max_requests or MAXSIZE
        self.alive = True
        self.log = log
        self.tmp = WorkerTmp(cfg)

        # instrumentation
        self.use_statsd = cfg.statsd_host is not None
        if self.use_statsd:
            self.log.info("Worker will send stats to {0}".format(cfg.statsd_host))
            self.last_nr = 0  # store nr at the last instrumentation call
            self.last_usr_t = 0  # store last user time from os.times()

    def __str__(self):
        return "<Worker %s>" % self.pid

    @property
    def pid(self):
        return os.getpid()

    def notify(self):
        """\
        Your worker subclass must arrange to have this method called
        once every ``self.timeout`` seconds. If you fail in accomplishing
        this task, the master process will murder your workers.
        """
        self.tmp.notify()

    def run(self):
        """\
        This is the mainloop of a worker process. You should override
        this method in a subclass to provide the intended behaviour
        for your particular evil schemes.
        """
        raise NotImplementedError()

    def init_process(self):
        """\
        If you override this method in a subclass, the last statement
        in the function should be to call this method with
        super(MyWorkerClass, self).init_process() so that the ``run()``
        loop is initiated.
        """

        # start the reloader
        if self.cfg.reload:
            def changed(fname):
                self.log.info("Worker reloading: %s modified", fname)
                os.kill(self.pid, signal.SIGTERM)
                raise SystemExit()
            Reloader(callback=changed).start()

        # set environment' variables
        if self.cfg.env:
            for k, v in self.cfg.env.items():
                os.environ[k] = v

        util.set_owner_process(self.cfg.uid, self.cfg.gid)

        # Reseed the random number generator
        util.seed()

        # For waking ourselves up
        self.PIPE = os.pipe()
        for p in self.PIPE:
            util.set_non_blocking(p)
            util.close_on_exec(p)

        # Prevent fd inheritance
        [util.close_on_exec(s) for s in self.sockets]
        util.close_on_exec(self.tmp.fileno())

        self.log.close_on_exec()

        self.init_signals()

        self.wsgi = self.app.wsgi()

        self.cfg.post_worker_init(self)

        # Enter main run loop
        self.booted = True
        self.run()

    def init_signals(self):
        # reset signaling
        [signal.signal(s, signal.SIG_DFL) for s in self.SIGNALS]
        # init new signaling
        signal.signal(signal.SIGQUIT, self.handle_quit)
        signal.signal(signal.SIGTERM, self.handle_exit)
        signal.signal(signal.SIGINT, self.handle_quit)
        signal.signal(signal.SIGWINCH, self.handle_winch)
        signal.signal(signal.SIGUSR1, self.handle_usr1)
        signal.signal(signal.SIGALRM, self.handle_alrm)
        # Don't let SIGQUIT, SIGUSR1, SIGINFO and SIGALRM disturb active requests
        # by interrupting system calls
        if hasattr(signal, 'siginterrupt'):  # python >= 2.6
            signal.siginterrupt(signal.SIGQUIT, False)
            signal.siginterrupt(signal.SIGUSR1, False)
            signal.siginterrupt(signal.SIGINFO, False)
            signal.siginterrupt(signal.SIGALRM, False)

        # Get the instrumentation timer started
        if self.use_statsd:
            signal.alarm(STATSD_INTERVAL)

    def handle_usr1(self, sig, frame):
        self.log.reopen_files()

<<<<<<< HEAD
    def handle_alrm(self, sig, frame):
        "Send stats to statsd"
        try:
            # Track requests per seconds per gunicorn instance, ignore actual workers
            statsd.increment("gunicorn.worker.rqs", self.nr - self.last_nr)
            self.log.info("STAT worker={0} gunicorn.worker.requests=+{1}".format(self.pid, self.nr - self.last_nr))
            self.last_nr = self.nr

            # Let statsd compute the ratio of user time / wallclock time
            usr_t = os.times()[0]
            statsd.increment("gunicorn.worker.utilization", usr_t - self.last_usr_t)
            self.log.info("STAT worker={0} gunicorn.worker.utilization={1}".format(self.pid, usr_t - self.last_usr_t))
            self.last_usr_t = usr_t

            signal.alarm(STATSD_INTERVAL)
        except NameError:
            self.log.warn("No statsD client found")
        except Exception:
            self.log.exception("Cannot send stats to statsd")

    def handle_quit(self, sig, frame):
=======
    def handle_exit(self, sig, frame):
>>>>>>> e4285949
        self.alive = False
        # worker_int callback
        self.cfg.worker_int(self)

    def handle_quit(self, sig, frame):
        self.alive = False
        sys.exit(0)

    def handle_error(self, req, client, addr, exc):
        request_start = datetime.now()
        addr = addr or ('', -1)  # unix socket case
        if isinstance(exc, (InvalidRequestLine, InvalidRequestMethod,
            InvalidHTTPVersion, InvalidHeader, InvalidHeaderName,
            LimitRequestLine, LimitRequestHeaders,
            InvalidProxyLine, ForbiddenProxyRequest,)):

            status_int = 400
            reason = "Bad Request"

            if isinstance(exc, InvalidRequestLine):
                mesg = "Invalid Request Line '%s'" % str(exc)
            elif isinstance(exc, InvalidRequestMethod):
                mesg = "Invalid Method '%s'" % str(exc)
            elif isinstance(exc, InvalidHTTPVersion):
                mesg = "Invalid HTTP Version '%s'" % str(exc)
            elif isinstance(exc, (InvalidHeaderName, InvalidHeader,)):
                mesg = "%s" % str(exc)
                if not req and hasattr(exc, "req"):
                    req = exc.req  # for access log
            elif isinstance(exc, LimitRequestLine):
                mesg = "%s" % str(exc)
            elif isinstance(exc, LimitRequestHeaders):
                mesg = "Error parsing headers: '%s'" % str(exc)
            elif isinstance(exc, InvalidProxyLine):
                mesg = "'%s'" % str(exc)
            elif isinstance(exc, ForbiddenProxyRequest):
                reason = "Forbidden"
                mesg = "Request forbidden"
                status_int = 403

            self.log.debug("Invalid request from ip={ip}: {error}"\
                           "".format(ip=addr[0],
                                     error=str(exc),
                                    )
                          )
        else:
            self.log.exception("Error handling request")

            status_int = 500
            reason = "Internal Server Error"
            mesg = ""

        if req is not None:
            request_time = datetime.now() - request_start
            environ = default_environ(req, client, self.cfg)
            environ['REMOTE_ADDR'] = addr[0]
            environ['REMOTE_PORT'] = str(addr[1])
            resp = Response(req, client, self.cfg)
            resp.status = "%s %s" % (status_int, reason)
            resp.response_length = len(mesg)
            self.log.access(resp, req, environ, request_time)

        try:
            util.write_error(client, status_int, reason, mesg)
        except:
            self.log.debug("Failed to send error message.")

    def handle_winch(self, sig, fname):
        # Ignore SIGWINCH in worker. Fixes a crash on OpenBSD.
        return<|MERGE_RESOLUTION|>--- conflicted
+++ resolved
@@ -8,12 +8,6 @@
 import signal
 import sys
 import traceback
-
-# Optional statsd instrumentation
-try:
-    from statsd import statsd
-except ImportError:
-    pass
 
 from gunicorn import util
 from gunicorn.workers.workertmp import WorkerTmp
@@ -24,7 +18,7 @@
 from gunicorn.http.errors import InvalidProxyLine, ForbiddenProxyRequest
 from gunicorn.http.wsgi import default_environ, Response
 from gunicorn.six import MAXSIZE
-from gunicorn import STATSD_INTERVAL
+from gunicorn.statsd import statsd, STATSD_INTERVAL
 
 
 class Worker(object):
@@ -60,6 +54,7 @@
             self.log.info("Worker will send stats to {0}".format(cfg.statsd_host))
             self.last_nr = 0  # store nr at the last instrumentation call
             self.last_usr_t = 0  # store last user time from os.times()
+            self.statsd = statsd(cfg.statsd_host, self.log)
 
     def __str__(self):
         return "<Worker %s>" % self.pid
@@ -157,31 +152,25 @@
     def handle_usr1(self, sig, frame):
         self.log.reopen_files()
 
-<<<<<<< HEAD
     def handle_alrm(self, sig, frame):
         "Send stats to statsd"
         try:
             # Track requests per seconds per gunicorn instance, ignore actual workers
-            statsd.increment("gunicorn.worker.rqs", self.nr - self.last_nr)
+            self.statsd.increment("gunicorn.worker.rqs", self.nr - self.last_nr)
             self.log.info("STAT worker={0} gunicorn.worker.requests=+{1}".format(self.pid, self.nr - self.last_nr))
             self.last_nr = self.nr
 
             # Let statsd compute the ratio of user time / wallclock time
             usr_t = os.times()[0]
-            statsd.increment("gunicorn.worker.utilization", usr_t - self.last_usr_t)
+            self.statsd.increment("gunicorn.worker.utilization", usr_t - self.last_usr_t)
             self.log.info("STAT worker={0} gunicorn.worker.utilization={1}".format(self.pid, usr_t - self.last_usr_t))
             self.last_usr_t = usr_t
 
             signal.alarm(STATSD_INTERVAL)
-        except NameError:
-            self.log.warn("No statsD client found")
         except Exception:
             self.log.exception("Cannot send stats to statsd")
 
-    def handle_quit(self, sig, frame):
-=======
     def handle_exit(self, sig, frame):
->>>>>>> e4285949
         self.alive = False
         # worker_int callback
         self.cfg.worker_int(self)
