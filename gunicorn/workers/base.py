--- conflicted
+++ resolved
@@ -130,11 +130,8 @@
         request_start = datetime.now()
         if isinstance(exc, (InvalidRequestLine, InvalidRequestMethod,
             InvalidHTTPVersion, InvalidHeader, InvalidHeaderName,
-<<<<<<< HEAD
-            InvalidProxyLine, ForbiddenProxyRequest)):
-=======
-            LimitRequestLine, LimitRequestHeaders,)):
->>>>>>> 188fa3e1
+            LimitRequestLine, LimitRequestHeaders,
+            InvalidProxyLine, ForbiddenProxyRequest,)):
 
             status_int = 400
             reason = "Bad Request"
