# -*- coding: utf-8 -
#
# This file is part of gunicorn released under the MIT license.
# See the NOTICE for more information.

import os
import sys
from datetime import datetime
from functools import partial
import time

try:
    import gevent
except ImportError:
    raise RuntimeError("gevent worker requires gevent 1.4 or higher")
else:
    from pkg_resources import parse_version
    if parse_version(gevent.__version__) < parse_version('1.4'):
        raise RuntimeError("gevent worker requires gevent 1.4 or higher")

from gevent.pool import Pool
from gevent.server import StreamServer
from gevent import hub, monkey, socket, pywsgi

import gunicorn
from gunicorn.http.wsgi import base_environ
from gunicorn.workers.base_async import AsyncWorker

VERSION = "gevent/%s gunicorn/%s" % (gevent.__version__, gunicorn.__version__)


class GeventWorker(AsyncWorker):

    server_class = None
    wsgi_handler = None

    def patch(self):
        monkey.patch_all()

        # patch sockets
        sockets = []
        for s in self.sockets:
<<<<<<< HEAD
            sockets.append(socket.socket(s.FAMILY, socket.SOCK_STREAM, fileno=s.sock.fileno()))
=======
            sockets.append(socket.socket(s.FAMILY, socket.SOCK_STREAM,
                                         fileno=s.sock.fileno()))
>>>>>>> 792edf6d
        self.sockets = sockets

    def notify(self):
        super().notify()
        if self.ppid != os.getppid():
            self.log.info("Parent changed, shutting down: %s", self)
            sys.exit(0)

    def timeout_ctx(self):
        return gevent.Timeout(self.cfg.keepalive, False)

    def run(self):
        servers = []
        ssl_args = {}

        if self.cfg.is_ssl:
            ssl_args = dict(server_side=True, **self.cfg.ssl_options)

        for s in self.sockets:
            s.setblocking(1)
            pool = Pool(self.worker_connections)
            if self.server_class is not None:
                environ = base_environ(self.cfg)
                environ.update({
                    "wsgi.multithread": True,
                    "SERVER_SOFTWARE": VERSION,
                })
                server = self.server_class(
                    s, application=self.wsgi, spawn=pool, log=self.log,
                    handler_class=self.wsgi_handler, environ=environ,
                    **ssl_args)
            else:
                hfun = partial(self.handle, s)
                server = StreamServer(s, handle=hfun, spawn=pool, **ssl_args)
                if self.cfg.workers > 1:
                    server.max_accept = 1

            server.start()
            servers.append(server)

        while self.alive:
            self.notify()
            gevent.sleep(1.0)

        try:
            # Stop accepting requests
            for server in servers:
                if hasattr(server, 'close'):  # gevent 1.0
                    server.close()
                if hasattr(server, 'kill'):  # gevent < 1.0
                    server.kill()

            # Handle current requests until graceful_timeout
            ts = time.time()
            while time.time() - ts <= self.cfg.graceful_timeout:
                accepting = 0
                for server in servers:
                    if server.pool.free_count() != server.pool.size:
                        accepting += 1

                # if no server is accepting a connection, we can exit
                if not accepting:
                    return

                self.notify()
                gevent.sleep(1.0)

            # Force kill all active the handlers
            self.log.warning("Worker graceful timeout (pid:%s)" % self.pid)
            for server in servers:
                server.stop(timeout=1)
        except Exception:
            pass

    def handle(self, listener, client, addr):
        # Connected socket timeout defaults to socket.getdefaulttimeout().
        # This forces to blocking mode.
        client.setblocking(1)
        super().handle(listener, client, addr)

    def handle_request(self, listener_name, req, sock, addr):
        try:
            super().handle_request(listener_name, req, sock, addr)
        except gevent.GreenletExit:
            pass
        except SystemExit:
            pass

    def handle_quit(self, sig, frame):
        # Move this out of the signal handler so we can use
        # blocking calls. See #1126
        gevent.spawn(super().handle_quit, sig, frame)

    def handle_usr1(self, sig, frame):
        # Make the gevent workers handle the usr1 signal
        # by deferring to a new greenlet. See #1645
        gevent.spawn(super().handle_usr1, sig, frame)

    def init_process(self):
        self.patch()
        hub.reinit()
        super().init_process()


class GeventResponse(object):

    status = None
    headers = None
    sent = None

    def __init__(self, status, headers, clength):
        self.status = status
        self.headers = headers
        self.sent = clength


class PyWSGIHandler(pywsgi.WSGIHandler):

    def log_request(self):
        start = datetime.fromtimestamp(self.time_start)
        finish = datetime.fromtimestamp(self.time_finish)
        response_time = finish - start
        resp_headers = getattr(self, 'response_headers', {})
        resp = GeventResponse(self.status, resp_headers, self.response_length)
        if hasattr(self, 'headers'):
            req_headers = self.headers.items()
        else:
            req_headers = []
        self.server.log.access(resp, req_headers, self.environ, response_time)

    def get_environ(self):
        env = super().get_environ()
        env['gunicorn.sock'] = self.socket
        env['RAW_URI'] = self.path
        return env


class PyWSGIServer(pywsgi.WSGIServer):
    pass


class GeventPyWSGIWorker(GeventWorker):
    "The Gevent StreamServer based workers."
    server_class = PyWSGIServer
    wsgi_handler = PyWSGIHandler<|MERGE_RESOLUTION|>--- conflicted
+++ resolved
@@ -40,12 +40,8 @@
         # patch sockets
         sockets = []
         for s in self.sockets:
-<<<<<<< HEAD
-            sockets.append(socket.socket(s.FAMILY, socket.SOCK_STREAM, fileno=s.sock.fileno()))
-=======
             sockets.append(socket.socket(s.FAMILY, socket.SOCK_STREAM,
                                          fileno=s.sock.fileno()))
->>>>>>> 792edf6d
         self.sockets = sockets
 
     def notify(self):
