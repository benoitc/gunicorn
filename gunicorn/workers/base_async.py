# -*- coding: utf-8 -
#
# This file is part of gunicorn released under the MIT license.
# See the NOTICE for more information.

from datetime import datetime
import errno
import socket
import ssl
import sys

from gunicorn import http
from gunicorn.http import wsgi
from gunicorn import util
from gunicorn.workers import base

ALREADY_HANDLED = object()


class AsyncWorker(base.Worker):

    def __init__(self, *args, **kwargs):
        super().__init__(*args, **kwargs)
        self.worker_connections = self.cfg.worker_connections

    def timeout_ctx(self):
        raise NotImplementedError()

    def is_already_handled(self, respiter):
        # some workers will need to overload this function to raise a StopIteration
        return respiter == ALREADY_HANDLED

    def handle(self, listener, client, addr):
        req = None
        try:
            parser = http.RequestParser(self.cfg, client, addr)
            try:
                listener_name = listener.getsockname()
                if not self.cfg.keepalive:
                    req = next(parser)
                    self.handle_request(listener_name, req, client, addr)
                else:
                    # keepalive loop
                    proxy_protocol_info = {}
                    while True:
                        req = None
                        with self.timeout_ctx():
                            req = next(parser)
                        if not req:
                            break
                        if req.proxy_protocol_info:
                            proxy_protocol_info = req.proxy_protocol_info
                        else:
                            req.proxy_protocol_info = proxy_protocol_info
                        self.handle_request(listener_name, req, client, addr)
            except http.errors.NoMoreData as e:
                self.log.debug("Ignored premature client disconnection. %s", e)
            except StopIteration as e:
                self.log.debug("Closing connection. %s", e)
            except ssl.SSLError:
                # pass to next try-except level
                util.reraise(*sys.exc_info())
            except EnvironmentError:
                # pass to next try-except level
                util.reraise(*sys.exc_info())
            except Exception as e:
                self.handle_error(req, client, addr, e)
        except ssl.SSLError as e:
            if e.args[0] == ssl.SSL_ERROR_EOF:
                self.log.debug("ssl connection closed")
                client.close()
            else:
                self.log.debug("Error processing SSL request.")
                self.handle_error(req, client, addr, e)
        except EnvironmentError as e:
            if e.errno not in (errno.EPIPE, errno.ECONNRESET, errno.ENOTCONN):
                self.log.exception("Socket error processing request.")
            else:
                if e.errno == errno.ECONNRESET:
                    self.log.debug("Ignoring connection reset")
                elif e.errno == errno.ENOTCONN:
                    self.log.debug("Ignoring socket not connected")
                else:
                    self.log.debug("Ignoring EPIPE")
        except Exception as e:
            self.handle_error(req, client, addr, e)
        finally:
            util.close(client)

    def handle_request(self, listener_name, req, sock, addr):
        request_start = datetime.now()
        environ = {}
        resp = None
        try:
            self.cfg.pre_request(self, req)
            resp, environ = wsgi.create(req, sock, addr,
                                        listener_name, self.cfg)
            environ["wsgi.multithread"] = True
            self.nr += 1
            if self.nr >= self.max_requests:
                if self.alive:
                    self.log.info("Autorestarting worker after current request.")
                    self.alive = False

            if not self.alive or not self.cfg.keepalive:
                resp.force_close()

            respiter = self.wsgi(environ, resp.start_response)
            if self.is_already_handled(respiter):
                return False
            try:
                if isinstance(respiter, environ['wsgi.file_wrapper']):
                    resp.write_file(respiter)
                else:
                    for item in respiter:
                        resp.write(item)
                resp.close()
            finally:
                request_time = datetime.now() - request_start
                self.log.access(resp, req, environ, request_time)
<<<<<<< HEAD
                self.metric_plugin.post_request_logging(resp, request_time)
            finally:
=======
>>>>>>> ab9c8301
                if hasattr(respiter, "close"):
                    respiter.close()
            if resp.should_close():
                raise StopIteration()
        except StopIteration:
            raise
        except EnvironmentError:
            # If the original exception was a socket.error we delegate
            # handling it to the caller (where handle() might ignore it)
            util.reraise(*sys.exc_info())
        except Exception:
            if resp and resp.headers_sent:
                # If the requests have already been sent, we should close the
                # connection to indicate the error.
                self.log.exception("Error handling request")
                try:
                    sock.shutdown(socket.SHUT_RDWR)
                    sock.close()
                except EnvironmentError:
                    pass
                raise StopIteration()
            raise
        finally:
            try:
                self.cfg.post_request(self, req, environ, resp)
            except Exception:
                self.log.exception("Exception in post_request hook")
        return True<|MERGE_RESOLUTION|>--- conflicted
+++ resolved
@@ -115,14 +115,10 @@
                     for item in respiter:
                         resp.write(item)
                 resp.close()
-            finally:
                 request_time = datetime.now() - request_start
                 self.log.access(resp, req, environ, request_time)
-<<<<<<< HEAD
                 self.metric_plugin.post_request_logging(resp, request_time)
             finally:
-=======
->>>>>>> ab9c8301
                 if hasattr(respiter, "close"):
                     respiter.close()
             if resp.should_close():
