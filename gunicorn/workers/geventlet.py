--- conflicted
+++ resolved
@@ -95,12 +95,8 @@
         return super().is_already_handled(respiter)
 
     def init_process(self):
-<<<<<<< HEAD
-=======
+        self.patch()
         super().init_process()
->>>>>>> cc8e67ea
-        self.patch()
-        super(EventletWorker, self).init_process()
 
     def handle_quit(self, sig, frame):
         eventlet.spawn(super().handle_quit, sig, frame)
