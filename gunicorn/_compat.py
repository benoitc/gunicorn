--- conflicted
+++ resolved
@@ -263,7 +263,12 @@
 else:
     from gunicorn.six.moves.urllib.parse import urlsplit
 
-<<<<<<< HEAD
+
+import inspect
+
+getargspec = getattr(inspect, 'getfullargspec', inspect.getargspec)
+
+
 try:
     import html
 
@@ -273,9 +278,4 @@
     import cgi
 
     def html_escape(s):
-        return cgi.escape(s, quote=True)
-=======
-import inspect
-
-getargspec = getattr(inspect, 'getfullargspec', inspect.getargspec)
->>>>>>> 4e029a4c
+        return cgi.escape(s, quote=True)