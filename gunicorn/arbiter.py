--- conflicted
+++ resolved
@@ -154,11 +154,7 @@
 
             self.LISTENERS = sock.create_sockets(self.cfg, self.log, fds)
 
-<<<<<<< HEAD
-        listeners_str = ",".join([str(listener) for listener in self.LISTENERS])
-=======
         listeners_str = ",".join([str(lnr) for lnr in self.LISTENERS])
->>>>>>> 792edf6d
         self.log.debug("Arbiter booted")
         self.log.info("Listening at: %s (%s)", listeners_str, self.pid)
         self.log.info("Using worker: %s", self.cfg.worker_class_str)
@@ -425,11 +421,7 @@
             environ['LISTEN_FDS'] = str(len(self.LISTENERS))
         else:
             environ['GUNICORN_FD'] = ','.join(
-<<<<<<< HEAD
-                str(listener.fileno()) for listener in self.LISTENERS)
-=======
                 str(lnr.fileno()) for lnr in self.LISTENERS)
->>>>>>> 792edf6d
 
         os.chdir(self.START_CTX['cwd'])
 
@@ -462,19 +454,11 @@
         # do we need to change listener ?
         if old_address != self.cfg.address:
             # close all listeners
-<<<<<<< HEAD
-            for listener in self.LISTENERS:
-                listener.close()
-            # init new listeners
-            self.LISTENERS = sock.create_sockets(self.cfg, self.log)
-            listeners_str = ",".join([str(listener) for listener in self.LISTENERS])
-=======
             for lnr in self.LISTENERS:
                 lnr.close()
             # init new listeners
             self.LISTENERS = sock.create_sockets(self.cfg, self.log)
             listeners_str = ",".join([str(lnr) for lnr in self.LISTENERS])
->>>>>>> 792edf6d
             self.log.info("Listening at: %s", listeners_str)
 
         # do some actions on reload
