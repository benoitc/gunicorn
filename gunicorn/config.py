--- conflicted
+++ resolved
@@ -387,7 +387,6 @@
     else:
         raise TypeError("Value must have an arity of: 4")
 
-<<<<<<< HEAD
 def validate_hostport(val):
     val = validate_string(val)
     elements = val.split(":")
@@ -395,7 +394,6 @@
         raise TypeError("Value must consist of: hostname:port")
     elif len(elements) == 2:
         return (elements[0], int(elements[1]))    
-=======
 
 def validate_chdir(val):
     # valid if the value is a string
@@ -427,7 +425,6 @@
 
     return path
 
->>>>>>> 4e67942a
 
 def get_default_config_file():
     config_path = os.path.join(os.path.abspath(os.getcwd()),
