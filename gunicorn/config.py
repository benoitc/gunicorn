--- conflicted
+++ resolved
@@ -1278,20 +1278,10 @@
 
         .. note::
 
-<<<<<<< HEAD
-            The interplay between the request headers, the value of
-            ``forwarded_allow_ips``, and the value of ``secure_scheme_headers``
-            is complex. Various scenarios are documented below to further
-            elaborate.
-
-            In each case, we have a request from the remote address
-            134.213.44.18, and the default value of ``secure_scheme_headers``:
-=======
             The interplay between the request headers, the value of ``forwarded_allow_ips``, and the value of
             ``secure_scheme_headers`` is complex. Various scenarios are documented below to further elaborate.
             In each case, we have a request from the remote address 134.213.44.18, and the default value of
             ``secure_scheme_headers``:
->>>>>>> 792edf6d
 
             .. code::
 
