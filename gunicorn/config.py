--- conflicted
+++ resolved
@@ -1562,17 +1562,6 @@
     Whether to perform SSL handshake on socket connect (see stdlib ssl module's)
     """
 
-<<<<<<< HEAD
-class Ciphers(Setting):
-    name = "ciphers"
-    section = "Ssl"
-    cli = ["--ciphers"]
-    validator = validate_string
-    default = 'TLSv1'
-    desc = """\
-    Ciphers to use (see stdlib ssl module's)
-    """
-
 class StatsdHost(Setting):
     name = "statsd_host"
     section = "Instrumentation"
@@ -1583,7 +1572,7 @@
     desc = """\
     Host and port of the statsD server to send metrics to, e.g. localhost:8125
     """
-=======
+
 if sys.version_info >= (2, 7):
     class Ciphers(Setting):
         name = "ciphers"
@@ -1593,5 +1582,4 @@
         default = 'TLSv1'
         desc = """\
         Ciphers to use (see stdlib ssl module's)
-        """
->>>>>>> 249511c5
+        """