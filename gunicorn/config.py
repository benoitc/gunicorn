--- conflicted
+++ resolved
@@ -1515,9 +1515,6 @@
     SSL certificate file
     """
 
-<<<<<<< HEAD
-<<<<<<< HEAD
-=======
 class StatsdHost(Setting):
     name = "statsd_host"
     section = "Instrumentation"
@@ -1529,7 +1526,6 @@
     Host and port of the statsD server to send metrics to, e.g. localhost:8125
     """
 
->>>>>>> fe5f89ae
 class SSLVersion(Setting):
     name = "ssl_version"
     section = "Ssl"
@@ -1591,19 +1587,4 @@
     default = 'TLSv1'
     desc = """\
     Ciphers to use (see stdlib ssl module's)
-=======
-class StatsdHost(Setting):
-    name = "statsd_host"
-    section = "Instrumentation"
-    cli = ["--statsd"]
-    meta = "STRING"
-    validator = validate_hostport
-    default = None
-    desc = """\
-<<<<<<< HEAD
-    Host and port of the statsD server to send metrics to
->>>>>>> Add statsd configuration parameter
-=======
-    Host and port of the statsD server to send metrics to, e.g. localhost:8125
->>>>>>> validate_hostport pass tests
     """