--- conflicted
+++ resolved
@@ -298,12 +298,8 @@
             'f': environ.get('HTTP_REFERER', '-'),
             'a': environ.get('HTTP_USER_AGENT', '-'),
             'T': request_time.seconds,
-<<<<<<< HEAD
-            'D': (request_time.seconds*1000000) + request_time.microseconds,
+            'D': (request_time.seconds * 1000000) + request_time.microseconds,
             'M': (request_time.seconds*1000) + int(request_time.microseconds/1000),
-=======
-            'D': (request_time.seconds * 1000000) + request_time.microseconds,
->>>>>>> e4e20f27
             'L': "%d.%06d" % (request_time.seconds, request_time.microseconds),
             'p': "<%s>" % os.getpid()
         }
