--- conflicted
+++ resolved
@@ -1,12 +1,7 @@
 [tox]
-<<<<<<< HEAD
-envlist = py36, py37, py38, py39, py310, pypy3, lint, docs-lint, pycodestyle
-skipsdist = True
-=======
 envlist = py{37,38,39,310,311,py3}, lint, docs-lint, pycodestyle
 skipsdist = false
 ; Can't set skipsdist and use_develop in tox v4 to true due to https://github.com/tox-dev/tox/issues/2730
->>>>>>> 8ae833bf
 
 [testenv]
 use_develop = true
