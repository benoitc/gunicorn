[tox]
<<<<<<< HEAD
#envlist = py35, py36, py37, py38, py39, pypy3, lint
envlist = py310
=======
envlist = py35, py36, py37, py38, py39, py310, pypy3, lint, docs-lint, pycodestyle
>>>>>>> 48eda22a
skipsdist = True
isolated_build = True

[testenv]
usedevelop = True
commands = pytest --cov=gunicorn {posargs}
deps =
  -rrequirements_test.txt

[testenv:lint]
commands =
  pylint -j0 \
    gunicorn \
    tests/test_arbiter.py \
    tests/test_config.py \
    tests/test_http.py \
    tests/test_invalid_requests.py \
    tests/test_logger.py \
    tests/test_pidfile.py \
    tests/test_sock.py \
    tests/test_ssl.py \
    tests/test_statsd.py \
    tests/test_systemd.py \
    tests/test_util.py \
    tests/test_valid_requests.py
deps =
  pylint

[testenv:docs-lint]
whitelist_externals =
  rst-lint
  bash
  grep
deps =
  restructuredtext_lint
  pygments
commands =
  rst-lint README.rst docs/README.rst
  bash -c "(set -o pipefail; rst-lint --encoding utf-8 docs/source/*.rst | grep -v 'Unknown interpreted text role\|Unknown directive type'); test $? == 1"

[testenv:pycodestyle]
commands =
  pycodestyle gunicorn
deps =
  pycodestyle

[pycodestyle]
max-line-length = 120
ignore = E129,W503,W504,W606<|MERGE_RESOLUTION|>--- conflicted
+++ resolved
@@ -1,10 +1,6 @@
 [tox]
-<<<<<<< HEAD
 #envlist = py35, py36, py37, py38, py39, pypy3, lint
 envlist = py310
-=======
-envlist = py35, py36, py37, py38, py39, py310, pypy3, lint, docs-lint, pycodestyle
->>>>>>> 48eda22a
 skipsdist = True
 isolated_build = True
 
