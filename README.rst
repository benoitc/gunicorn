--- conflicted
+++ resolved
@@ -139,7 +139,6 @@
 
     gunicorn --paste development.ini -b :8080 --chdir /path/to/project
 
-<<<<<<< HEAD
 Instrumentation
 ---------------
 
@@ -150,10 +149,9 @@
   * ``gunicorn.rqs``: requests per second handled by gunicorn across all workers
   * ``gunicorn.arbiter.utilization``: fraction of user CPU time spent in the arbiter
   * ``gunicorn.worker.utilization``: fraction of user CPU time spent in all workers. Divide by ``gunicorn.workers`` to get the per-worker utilization
-=======
+
 It is all here. No configuration files nor additional python modules to
 write !!
->>>>>>> e4285949
 
 LICENSE
 -------
